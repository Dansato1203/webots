/* global showdown */

// function allowing to convert some text to its slug
function wbSlugify(obj) {
  var text = '';
  if (typeof obj === 'string')
    text = obj;
  else if (obj instanceof HTMLElement)
    text = obj.textContent;
  else
    console.error('wbSlugify: Unsupported input');

  return text
    .trim()
    .toLowerCase()
    .replace(/[\s.:]/g, '-')
    .replace(/[-]+/g, '-')
    .replace(/^-*/, '')
    .replace(/-*$/, '')
    .replace('+', 'p')
    .replace(/[^\w-]+/g, '');
}

// This extension is a template-like mechanism, allowing
// to replace variables by a static content.
// For example, the markdown string '{{ date.year }}' is replaced by '2016'
showdown.extension('wbVariables', function() {
  // static variables to maintain
  // TODO: could be computed
  var vars = {
    webots: {
      version: {
<<<<<<< HEAD
        major: 'R2020a',
        // full is equal to major for the first major version
        // and contains the revision number for subsequent versions
        full: 'R2020a',
        package: 'R2020a'
      }
    },
    date: {
      year: 2020
=======
        major: 'R2021a',
        // full is equal to major for the first major version
        // and contains the revision number for subsequent versions
        full: 'R2021a',
        package: 'R2021a'
      }
    },
    date: {
      year: 2021
>>>>>>> 01e08210
    }
  };

  // compute debian package version format by removing initial 'R'
  vars.webots.version.debian_package = vars.webots.version.package.substring(1);

  return [
    { // replace '{{ var }}' by the vars dictionary above
      type: 'html',
      regex: /\{\{([^]+?)\}\}/gi,
      replace: function(match, content) {
        var key = content.replace(/\s/g, ''); // remove spaces
        try {
          // cf: http://stackoverflow.com/questions/6393943/convert-javascript-string-in-dot-notation-into-an-object-reference
          var value = key.split('.').reduce(function(obj, i) { return obj[i]; }, vars);
          if (value === undefined) {
            console.error('wbVariables: Undefined value');
            return '';
          }
          return value;
        } catch (err) {
          console.log('Variable "' + key + '" not found: ' + err);
          return key;
        }
      }
    }
  ];
});

// This extension is dealing with some figure content (data with legend having an anchor)
// For example, the markdown string `%figure 'legend'\ncontent\n%end` is replaced by
// '<figure>content<figcaption>legend</figcaption></figure>'
showdown.extension('wbFigure', function() {
  return [
    { // figure with legend to HTML
      type: 'lang',
      filter: function(text, converter, options) {
        text = text.replace(/%figure\s+"([^]+?)"([^]+?)%end/gi, function(match, title, content) {
          var foo = converter.makeHtml(content);
          return '<figure name="' + wbSlugify(title) + '">' + foo + '<figcaption>' + title + '</figcaption></figure>';
        });
        return text;
      }
    },
    { // figure without legend to HTML
      type: 'lang',
      filter: function(text, converter, options) {
        text = text.replace(/%figure\s+([^"][^]+?)%end/gi, function(match, content) {
          console.log('content ' + content);
          var foo = converter.makeHtml(content);
          return '<figure>' + foo + '</figure>';
        });
        return text;
      }
    },
    { // remove <p> tags inside the <figure> tag
      type: 'html',
      regex: /<figure([^>]*)><p><img([^]+?)<\/p>/gi,
      replace: function(match, args, content) {
        return '<figure' + args + '><img' + content;
      }
    }
  ];
});

// This extension is dealing with some API content
showdown.extension('wbAPI', function() {
  return [
    { // api tag to HTML
      type: 'lang',
      filter: function(text, converter, options) {
        text = text.replace(/%api\s+"([^]+?)"([^]+?)%end/gi, function(match, anchor, content) {
          var foo = converter.makeHtml(content);
          return '<div name="' + anchor + '" class="api">' + foo + '</div>';
        });
        return text;
      }
    },
    { // '#### `.*`' to h[4|5] + "api-title" class
      type: 'lang',
      filter: function(text, converter, options) {
        text = text.replace(/(#{4,5}) `([^`\n]+?)`\n/gi, function(match, hashes, content) {
          return '<h' + hashes.length + ' name="' + content + '" class="api-title">' + content + '</h' + hashes.length + '>';
        });
        return text;
      }
    }
  ];
});

// This extension is defining an id with a custom slug on the headers and on the figures
// Note: showdown is already generating the ids with a slug function, but only for
// headers, and without hyphens.
showdown.extension('wbAnchors', function() {
  return [
    {
      type: 'html',
      regex: /<h(\d)\s([^>]*)>([^]+?)<\/h(\d)>/gi,
      replace: function(match, level1, args, content, level2) {
        if (level1 !== level2) {
          console.error('wbAnchors: level mismatch');
          return '';
        }

        var tmpDiv = document.createElement('DIV');
        tmpDiv.innerHTML = content;
        var rawContent = tmpDiv.textContent || tmpDiv.innerText || '';

        return '<h' + level1 + ' name="' + wbSlugify(rawContent) + '" ' + args + '>' + content + '</h' + level1 + '>';
      }
    }
  ];
});

// This extension allows to define an illustrated section, simply if a paragraph is starting with an image:
// e.g:
//     `![battery.png](images/battery.png) In this example, etc.`
showdown.extension('wbIllustratedSection', function() {
  return [
    {
      type: 'lang',
      filter: function(text, converter, options) {
        text = text.replace(/\n(!\[[^\]]*\]\s*\([^)]*\)) +([^]+?)(?=\n\n)/gi, function(match, image, content) {
          var htmlImage = converter.makeHtml(image);
          if (htmlImage.startsWith('<p>') && htmlImage.endsWith('</p>')) // Remove useless 'p' encapsulation.
            htmlImage = htmlImage.substr(3, htmlImage.length - 7);
          var htmlContent = converter.makeHtml(content);
          return '<section class="illustrated-section">' + htmlImage + htmlContent + '</section>';
        });
        return text;
      }
    }
  ];
});

// This extension allows to define graph using mermaidJS
showdown.extension('wbChart', function() {
  return [
    { // chart with legend to HTML
      type: 'lang',
      filter: function(text, converter, options) {
        text = text.replace(/%chart\s+([^"][^]+?)%end/gi, function(match, content) {
          // handle links
          content = content.replace(/\[\[(.+?)\]\((.+?)\)/gi, function(match, name, link) {
            return '[<a href=' + link + '>' + name + '</>';
          });
          content = content.replace(/\[(.+?)\]\((.+?)\)/gi, function(match, name, link) {
            return '<a href=' + link + '>' + name + '</>';
          });
          // save content
          var id = 'mermaidGraph' + window.mermaidGraphCounter;
          window.mermaidGraphCounter++;
          window.mermaidGraphs[id] = content;
          return '<div id="' + id + 'Div' + '" class="mermaid"></div>';
        });
        return text;
      }
    }
  ];
});

// This extension allows to define extensible part (hided by default)
showdown.extension('wbSpoiler', function() {
  return [
    {
      type: 'lang',
      filter: function(text, converter, options) {
        text = text.replace(/%spoiler\s*\"(.*)\"\n(^(?:(?!%end).+\n*)*\n)*\n%end/gim, function(match, title, content) {
          var replacement =
            '<details>\n' +
            '  <summary>' + title + '</summary>\n' +
            '  ' + content + '\n' +
            '</details>\n';
          return replacement;
        });
        return text;
      }
    }
  ];
});

// This extension allows to add robot component.
// Example: "%robot nao"
showdown.extension('wbRobotComponent', function() {
  return [
    {
      type: 'lang',
      filter: function(text, converter, options) {
        text = text.replace(/%robot\s+([^ \n]+)\s+([^ \n]+)/gi, function(match, robot, imageFallback) {
          var replacement = '';
          if (location.href.startsWith('file:')) {
            // offline documentation embedded in Webots.
            // Ogre, webgl (QWebKit) are not working smoothly together: the image image fallback is used instead.
            replacement =
              '%figure\n\n' +
              '![](' + imageFallback + ')\n\n' +
              '%end\n';
          } else {
            replacement =
              '<div id="%ROBOT%-robot-component" class="robot-component">\n' +
              '  <div id="%ROBOT%-robot-view" class="robot-view">\n' +
              '    <div id="%ROBOT%-robot-webots-view" class="robot-webots-view">\n' +
              '    </div>\n' +
              '    <div class="menu">\n' +
              '      <div class="menu-items">\n' +
              '        <button class="reset-button" title="Reset Viewpoint and sliders." onclick="resetRobotComponent(\'%ROBOT%\')"></button>\n' +
              '        <button class="menu-button" title="Show/Hide the device list." onclick="toggleDeviceComponent(\'%ROBOT%\')"></button>\n' +
              '        <button class="fullscreen-button" title="Enter/Leave full-screen." onclick="toogleRobotComponentFullScreen(\'%ROBOT%\')"></button>\n' +
              '      </div>\n' +
              '    </div>\n' +
              '  </div>\n' +
              '  <div id="%ROBOT%-device-component" class="device-component"></div>\n' +
              '</div>\n';
            replacement = replacement.replace(/%ROBOT%/g, robot);
          }
          return replacement;
        });
        return text;
      }
    }
  ];
});

// This extension allows to add a tab component with custom tab labels.
// Example:
//
//     %tab-component
//     %tab "Title 1"
//     |                        |
//     |------------------------|
//     | It could be a table... |
//     %tab-end
//     %tab "Title 2"
//     ```java
//     // It could be code...
//     ```
//     %tab-end
//     %tab "Title 3"
//     > It could be notes...
//     %tab-end
//     %end
//
showdown.extension('wbTabComponent', function() {
  var tabComponentCounter = 0;
  return [
    {
      type: 'lang',
      filter: function(text, converter, options) {
        text = text.replace(/%tab-component\s+"([^]+?)"([^]+?)%end/gi, function(match, tabTitle, content) {
          tabComponentCounter++;
          var buttons = '';
          var first = true;
          var subText = content.replace(/%tab\s+"([^]+?)"([^]+?)%tab-end/gi, function(subMatch, title, subContent) {
            buttons += '<button name="' + title.toLowerCase() + '" class="tab-links' + (first ? ' active' : '') + '" onclick="openTabFromEvent(event, \'tab-' + tabTitle + '\', \'' + title + '\')">' + title + '</button>';
            var result = '<div class="tab-content" name="' + title.toLowerCase() + '"' + (first ? ' style="display:block"' : '') + ' tabid="' + tabComponentCounter + '">' + converter.makeHtml(subContent) + '</div>';
            first = false;
            return result;
          });
          return '<div class="tab-component" tabid="' + tabComponentCounter + '">' + buttons + '</div>' + subText;
        });
        return text;
      }
    }
  ];
});<|MERGE_RESOLUTION|>--- conflicted
+++ resolved
@@ -30,17 +30,6 @@
   var vars = {
     webots: {
       version: {
-<<<<<<< HEAD
-        major: 'R2020a',
-        // full is equal to major for the first major version
-        // and contains the revision number for subsequent versions
-        full: 'R2020a',
-        package: 'R2020a'
-      }
-    },
-    date: {
-      year: 2020
-=======
         major: 'R2021a',
         // full is equal to major for the first major version
         // and contains the revision number for subsequent versions
@@ -50,7 +39,6 @@
     },
     date: {
       year: 2021
->>>>>>> 01e08210
     }
   };
 

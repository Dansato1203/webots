--- conflicted
+++ resolved
@@ -50,16 +50,10 @@
             for image_path in images_paths:
                 found = False
                 for md_path in book.md_paths:
-<<<<<<< HEAD
                     with open(md_path) as file:
-                        if image_path in file.read():
+                        if image_path in file.read() or image_path.replace('.png', '.thumbnail.jpg') in images_paths:
                             found = True
                             break
-=======
-                    if image_path in open(md_path).read() or image_path.replace('.png', '.thumbnail.jpg') in images_paths:
-                        found = True
-                        break
->>>>>>> ec5bf0de
                 self.assertTrue(
                     found, msg='Image "%s" not referenced in any MD file.' % image_path
                 )

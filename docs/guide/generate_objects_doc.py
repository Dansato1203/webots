--- conflicted
+++ resolved
@@ -63,15 +63,9 @@
 fileList = sorted(fileList)
 
 # create the 'appearances' page
-<<<<<<< HEAD
-with io.open('appearances.md', 'w', newline='') as file:
-    file.write('# Appearances\n')
-    file.write('This chapter describes the list of available appearance PROTO nodes based on the '
-=======
 with open('appearances.md', 'w', encoding='utf-8') as file:
     file.write(u'# Appearances\n')
     file.write(u'This chapter describes the list of available appearance PROTO nodes based on the '
->>>>>>> 79a8263e
                '[PBRAppearance](../reference/pbrappearance.md) node.\n\n')
 
 # make sure that if a PROTO has the same name than the title it appears first
@@ -177,11 +171,7 @@
         filename = 'appearances.md'
     elif upperCategory not in upperCategories:
         mode = 'w'
-<<<<<<< HEAD
-    with io.open(filename, mode, newline='') as file:
-=======
     with open(filename, mode, encoding='utf-8') as file:
->>>>>>> 79a8263e
         if upperCategory not in upperCategories and not upperCategory == category and not upperCategory == 'projects':
             file.write(u'# %s\n\n' % upperCategory.replace('_', ' ').title())
         headerPrefix = u'#'
@@ -242,15 +232,9 @@
 del upperCategories['projects']
 upperCategoriesList = sorted(upperCategories.keys())
 categoriesList = []
-<<<<<<< HEAD
-with io.open('objects.md', 'w', newline='') as file:
-    file.write('# Objects\n\n')
-    file.write('## Sections\n\n')
-=======
 with open('objects.md', 'w', encoding='utf-8') as file:
     file.write(u'# Objects\n\n')
     file.write(u'## Sections\n\n')
->>>>>>> 79a8263e
     for upperCategory in upperCategoriesList:
         categories = sorted(upperCategories[upperCategory])
         if not upperCategory == categories[0]:

--- conflicted
+++ resolved
@@ -1735,9 +1735,6 @@
 
 
 
-<<<<<<< HEAD
-Hope this helps. We will be happy to see your project that demonstrates Actor-Critic algorithm in Webots.
-=======
 Hope this helps. We will be happy to see your project that demonstrates Actor-Critic algorithm in Webots.
 
 ##### Luiz Felipe 02/02/2021 10:28:14
@@ -1757,5 +1754,4 @@
 
 Here is an example of gripper: [https://www.cyberbotics.com/doc/guide/khepera3#khepera3\_gripper-wbt](https://www.cyberbotics.com/doc/guide/khepera3#khepera3_gripper-wbt)
 
-The gripper  model is saved in a PROTO file. But if you select it, tight-click on it to open the context menu and choose the "Convert to Base Node(s)" options then you will be able to check the internal structure directly from the Webots scene tree.
->>>>>>> 1ce6f1f0
+The gripper  model is saved in a PROTO file. But if you select it, tight-click on it to open the context menu and choose the "Convert to Base Node(s)" options then you will be able to check the internal structure directly from the Webots scene tree.
/* global THREE, ActiveXObject, TextureManager */
'use strict';

// Inspiration: https://github.com/lkolbly/threejs-x3dloader/blob/master/X3DLoader.js

// TODO missing nodes/attributes:
// - shadows
// - lights
// - Cubemap
// some node attributes are also missing (see TODOs)

THREE.X3DLoader = function(sceneManager, loadManager) {
  this.manager = (typeof loadManager !== 'undefined') ? loadManager : THREE.DefaultLoadingManager;
  this.scene = sceneManager.scene;
  this.camera = sceneManager.camera;
  this.worldInfo = sceneManager.worldInfo;
  this.defDictionary = [];
  this.directionalLights = []
};

THREE.X3DLoader.prototype = {
  constructor: THREE.X3DLoader,

  load: function(url, onLoad, onProgress, onError) {
    console.log('X3D: Loading ' + url);
    var scope = this;
    var loader = new THREE.FileLoader(scope.manager);
    loader.load(url, function(text) {
      if (typeof onLoad !== 'undefined')
        onLoad(scope.parse(text));
    });
  },

  parse: function(text) {
<<<<<<< HEAD
    this.directionalLights = [];
    var object = new THREE.Object3D();
=======
    var object;
>>>>>>> b4f83392

    console.log('X3D: Parsing');

    var xml = null;
    if (window.DOMParser) {
      var parser = new DOMParser();
      xml = parser.parseFromString(text, 'text/xml');
    } else { // Internet Explorer
      xml = new ActiveXObject('Microsoft.XMLDOM');
      xml.async = false;
      xml.loadXML(text);
    }

    // Parse scene.
    var scene = xml.getElementsByTagName('Scene')[0];
    if (scene) {
      object = new THREE.Object3D();
      this.parseNode(object, scene);
      object.userData.x3dType = 'Group';
      object.name = 'n0';
      return [object];
    }

    // Parse objects.
    var rootObjects = [];
    var objects = [];
    xml.childNodes.forEach(function(n) { rootObjects.push(n); });
    while (rootObjects.length > 0) {
      var node = rootObjects.pop();
      object = new THREE.Object3D();
      this.parseNode(object, node);
      objects.push(object);
    }
    return objects;
  },

  getDefNode: function(node) {
    function isNodeTypeMatching(dictionaryEntry, tagName) {
      if (dictionaryEntry.tagName === tagName)
        return true;

      // simplified check for mathing types
      if (dictionaryEntry.tagName === 'Transform' || dictionaryEntry.tagName === 'Group')
        return tagName === 'Transform' || tagName === 'Group';
      if (dictionaryEntry.def.isMesh || dictionaryEntry.def.isPoints || dictionaryEntry.def.isLineSegments)
        return tagName === 'Shape';
      if (dictionaryEntry.def.isMaterial)
        return tagName === 'Appearance' || tagName === 'PBRAppearance';
      if (dictionaryEntry.def.isBufferGeometry || dictionaryEntry.def.isGeometry) {
        const geometries = ['Box', 'Cone', 'Cylinder', 'ElevationGrid', 'IndexedFaceSet', 'IndexedLineSet', 'PointSet', 'Sphere'];
        return geometries.includes(tagName);
      }
      if (dictionaryEntry.def instanceof THREE.Texture)
        return tagName === 'ImageTexture';
      return false;
    };

    var useName = getNodeAttribute(node, 'USE', '');
    if (useName !== '') {
      // look for DEF nodes
      var entry = null;
      for (var i = this.defDictionary.length - 1; i >= 0; i--) {
        if (this.defDictionary[i].name === useName && isNodeTypeMatching(this.defDictionary[i], node.tagName)) {
          entry = this.defDictionary[i];
          break;
        }
      }
      if (entry) {
        entry.use.push(node);
        return entry.def;
      }
      console.error('X3dLoader: no matching DEF "' + useName + '" node of type "' + node.tagName + '".');
    }
    return null;
  },

  setDefNode: function(node, object) {
    var defName = getNodeAttribute(node, 'DEF', '');
    if (defName !== '') {
      this.defDictionary.push({name: defName, tagName: node.tagName, def: object, use: []});
      if (object.userData)
        object.userData.defName = defName;
      else
        object.userData = { 'defName': defName};
    }
  },

  parseNode: function(parentObject, node) {
    var object = this.getDefNode(node);
    if (object) {
      parentObject.add(object.clone());
      return;
    }

    if (node.tagName === 'Transform')
      object = this.parseTransform(node);
    else if (node.tagName === 'Shape')
      object = this.parseShape(node);
    else if (node.tagName === 'DirectionalLight')
      object = this.parseDirectionalLight(node, parentObject);
    else if (node.tagName === 'PointLight')
      object = this.parsePointLight(node, parentObject);
    else if (node.tagName === 'SpotLight')
      object = this.parseSpotLight(node, parentObject);
    else if (node.tagName === 'Group') {
      object = new THREE.Object3D();
      object.userData.x3dType = 'Group';
      this.parseChildren(node, object);
    } else if (node.tagName === 'Switch') {
      object = new THREE.Object3D();
      object.visible = getNodeAttribute(node, 'whichChoice', '-1') !== '-1';
      object.userData.x3dType = 'Switch';
      this.parseChildren(node, object);
    } else if (node.tagName === 'Fog')
      this.parseFog(node);
    else if (node.tagName === 'Viewpoint')
      object = this.parseViewpoint(node);
    else if (node.tagName === 'Background')
      object = this.parseBackground(node);
    else if (node.tagName === 'WorldInfo')
      this.parseWorldInfo(node);
    else
      this.parseChildren(node, parentObject);

    if (!object)
      return;

    this.setDefNode(node, object);
    this.setCustomId(node, object);
    parentObject.add(object);
  },

  parseChildren: function(node, currentObject) {
    // Parse children.
    for (let i = 0; i < node.childNodes.length; i++) {
      var child = node.childNodes[i];
      if (typeof child.tagName !== 'undefined')
        this.parseNode(currentObject, child);
    }
  },

  parseTransform: function(transform) {
    var object = new THREE.Object3D();
    object.userData.x3dType = 'Transform';
    object.userData.solid = getNodeAttribute(transform, 'solid', 'false') === 'true';
    object.userData.window = getNodeAttribute(transform, 'window', '');
    var controller = getNodeAttribute(transform, 'controller', '');
    if (controller !== '')
      object.userData.controller = controller;
    object.userData.name = getNodeAttribute(transform, 'name', '');

    var position = convertStringToVec3(getNodeAttribute(transform, 'translation', '0 0 0'));
    object.position.copy(position);
    var scale = convertStringToVec3(getNodeAttribute(transform, 'scale', '1 1 1'));
    object.scale.copy(scale);
    var quaternion = convertStringToQuaternion(getNodeAttribute(transform, 'rotation', '0 1 0 0'));
    object.quaternion.copy(quaternion);

    this.parseChildren(transform, object);
    return object;
  },

  parseShape: function(shape) {
    var geometry = null;
    var material = null;
    var angle = 0; // mesh rotation to match Webots appearance

    for (let i = 0; i < shape.childNodes.length; i++) {
      var child = shape.childNodes[i];
      if (typeof child.tagName === 'undefined')
        continue;

      // check if USE node and return the DEF node
      var defObject = this.getDefNode(child);
      if (defObject) {
        if (defObject instanceof THREE.Geometry || defObject instanceof THREE.BufferGeometry)
          geometry = defObject;
        else if (defObject instanceof THREE.Material)
          material = defObject;
        // else error
        continue;
      }

      if (!material) {
        if (child.tagName === 'Appearance') {
          // If a sibling PBRAppearance is detected, prefer it.
          var pbrAppearanceChild = false;
          for (let j = 0; j < shape.childNodes.length; j++) {
            var child0 = shape.childNodes[j];
            if (child0.tagName === 'PBRAppearance') {
              pbrAppearanceChild = true;
              break;
            }
          }
          if (pbrAppearanceChild)
            continue;
          else
            material = this.parseAppearance(child);
        } else if (child.tagName === 'PBRAppearance')
          material = this.parsePBRAppearance(child);

        if (material) {
          this.setDefNode(child, material);
          this.setCustomId(child, material);
          continue;
        }
      }

      if (!geometry) {
        if (child.tagName === 'Box')
          geometry = this.parseBox(child);
        else if (child.tagName === 'Cone') {
          geometry = this.parseCone(child);
          angle = Math.PI / 2;
        } else if (child.tagName === 'Cylinder') {
          geometry = this.parseCylinder(child);
          angle = Math.PI / 2;
        } else if (child.tagName === 'IndexedFaceSet')
          geometry = this.parseIndexedFaceSet(child);
        else if (child.tagName === 'Sphere')
          geometry = this.parseSphere(child);
        else if (child.tagName === 'ElevationGrid')
          geometry = this.parseElevationGrid(child);
        else if (child.tagName === 'IndexedLineSet')
          geometry = this.parseIndexedLineSet(child);
        else if (child.tagName === 'PointSet')
          geometry = this.parsePointSet(child);

        if (geometry) {
          this.setDefNode(child, geometry);
          this.setCustomId(child, geometry);
          continue;
        }
      }

      console.log('X3dLoader: Unknown node: ' + child.tagName);
    }

    // apply default geometry and/or material
    if (!geometry)
      geometry = new THREE.Geometry();
    if (!material && (!geometry.userData.x3dType === 'PointSet' || !geometry.userData.isColorPerVertex))
      material = new THREE.MeshBasicMaterial({color: 0xffffff});

    var mesh = null;
    if (geometry.userData.x3dType === 'IndexedLineSet')
      mesh = new THREE.LineSegments(geometry, material);
    else if (geometry.userData.x3dType === 'PointSet') {
      if (!material)
        material = new THREE.PointsMaterial({ size: 4, sizeAttenuation: false, vertexColors: THREE.VertexColors });
      mesh = new THREE.Points(geometry, material);
    } else
      mesh = new THREE.Mesh(geometry, material);
    if (angle !== 0)
      mesh.rotateOnAxis(new THREE.Vector3(0, 1, 0), angle);
    mesh.userData.x3dType = 'Shape';
    mesh.castShadow = getNodeAttribute(shape, 'castShadows', 'false') === 'true';
    mesh.receiveShadow = true;
    return mesh;
  },

  parseAppearance: function(appearance) {
    var mat = new THREE.MeshBasicMaterial({color: 0xffffff});
    mat.userData.x3dType = 'Appearance';
    // TODO set object name for image transform, material etc.

    // Get the Material tag
    var material = appearance.getElementsByTagName('Material')[0];
    if (typeof material === 'undefined')
      return mat;

    var materialSpecifications = {};
    var defMaterial = this.getDefNode(material);
    if (defMaterial) {
      materialSpecifications = {
        'color': defMaterial.color,
        'specular': defMaterial.specular,
        'emissive': defMaterial.emissive,
        'shininess': defMaterial.shininess
      };
    } else {
      // Pull out the standard colors
      var diffuse = convertStringTorgb(getNodeAttribute(material, 'diffuseColor', '0.8 0.8 0.8'));
      var specular = convertStringTorgb(getNodeAttribute(material, 'specularColor', '0 0 0'));
      var emissive = convertStringTorgb(getNodeAttribute(material, 'emissiveColor', '0 0 0'));
      var shininess = parseFloat(getNodeAttribute(material, 'shininess', '0.2'));
      materialSpecifications = {
        'color': diffuse,
        'specular': specular,
        'emissive': emissive,
        'shininess': shininess
      };
      this.setDefNode(material, mat);
    }

    // Check to see if there is a texture
    var imageTexture = appearance.getElementsByTagName('ImageTexture');
    var colorMap;
    if (imageTexture.length > 0) {
      colorMap = this.parseImageTexture(imageTexture[0], appearance.getElementsByTagName('TextureTransform'));
      if (colorMap) {
        materialSpecifications.map = colorMap;
        if (colorMap.userData.isTransparent) {
          materialSpecifications.transparent = true;
          materialSpecifications.alphaTest = 0.5; // TODO needed for example for the target.png in robot_programming.wbt
        }
      }
    }

    mat = new THREE.MeshPhongMaterial(materialSpecifications);
    mat.userData.x3dType = 'Appearance';
    if (material)
      this.setCustomId(material, mat);

    return mat;
  },

  parsePBRAppearance: function(pbrAppearance) {
    var isTransparent = false;

    var baseColor = convertStringTorgb(getNodeAttribute(pbrAppearance, 'baseColor', '1 1 1'));
    var roughness = parseFloat(getNodeAttribute(pbrAppearance, 'roughness', '0'));
    var metalness = parseFloat(getNodeAttribute(pbrAppearance, 'metalness', '1'));
    var emissiveColor = convertStringTorgb(getNodeAttribute(pbrAppearance, 'emissiveColor', '0 0 0'));
    var transparency = parseFloat(getNodeAttribute(pbrAppearance, 'transparency', '0'));

    var materialSpecifications = {
      color: baseColor,
      roughness: roughness,
      metalness: metalness,
      emissive: emissiveColor
    };

    if (transparency) {
      materialSpecifications.opacity = 1.0 - transparency;
      isTransparent = true;
    }

    var textureTransform = pbrAppearance.getElementsByTagName('TextureTransform');
    var imageTextures = pbrAppearance.getElementsByTagName('ImageTexture');
    for (let t = 0; t < imageTextures.length; t++) {
      var imageTexture = imageTextures[t];
      var type = getNodeAttribute(imageTexture, 'type', '');
      if (type === 'baseColor') {
        materialSpecifications.map = this.parseImageTexture(imageTexture, textureTransform);
        if (materialSpecifications.map && materialSpecifications.map.userData.isTransparent)
          isTransparent = true;
      } else if (type === 'roughness') {
        materialSpecifications.roughnessMap = this.parseImageTexture(imageTexture, textureTransform);
        materialSpecifications.roughness = 1.0;
      } else if (type === 'metalness')
        materialSpecifications.metalnessMap = this.parseImageTexture(imageTexture, textureTransform);
      else if (type === 'normal')
        materialSpecifications.normalMap = this.parseImageTexture(imageTexture, textureTransform);
      else if (type === 'emissiveColor') {
        materialSpecifications.emissiveMap = this.parseImageTexture(imageTexture, textureTransform);
        materialSpecifications.emissive = new THREE.Color(0xffffff);
      } else if (type === 'occlusion')
        materialSpecifications.aoMap = this.parseImageTexture(imageTexture, textureTransform);
    }

    // TODO -> asynchronous texture load
    /* var loader = new THREE.CubeTextureLoader();
    loader.setPath('/robot-designer/assets/common/textures/cubic/');
    materialSpecifications.envMap = loader.load([
      'noon_sunny_empty_right.jpg', 'noon_sunny_empty_left.jpg',
      'noon_sunny_empty_top.jpg', 'noon_sunny_empty_bottom.jpg',
      'noon_sunny_empty_front.jpg', 'noon_sunny_empty_back.jpg'
    ]); */

    var mat = new THREE.MeshStandardMaterial(materialSpecifications);
    mat.userData.x3dType = 'PBRAppearance';
    if (isTransparent) {
      mat.transparent = true;
      mat.alphaTest = 0.5; // TODO needed for example for the target.png in robot_programming.wbt
    }

    return mat;
  },

  parseImageTexture: function(imageTexture, textureTransform, mat) {
    // TODO issues with DEF and USE textures with different image transform!
    var texture = this.getDefNode(imageTexture);
    if (texture)
      return texture;

    texture = new THREE.Texture();

    var filename = getNodeAttribute(imageTexture, 'url', '');
    filename = filename.split(/['"\s]/).filter(function(n) { return n; });
    if (filename[0] == null)
      return null;

    // look for already loaded texture.
    var textureManager = new TextureManager();
    // load the texture in an asynchronous way.
    var image = textureManager.loadOrRetrieveTexture(filename[0], texture);
    if (image) { // else it could be updated later
      texture.image = image;
      texture.needsUpdate = true;
    }
    texture.userData = { 'isTransparent': filename[0].endsWith('.png') };

    var wrapS = getNodeAttribute(imageTexture, 'repeatS', 'true');
    var wrapT = getNodeAttribute(imageTexture, 'repeatT', 'true');
    texture.wrapS = wrapS === 'true' ? THREE.RepeatWrapping : THREE.ClampToEdgeWrapping;
    texture.wrapT = wrapT === 'true' ? THREE.RepeatWrapping : THREE.ClampToEdgeWrapping;

    var transformObject = null;
    if (textureTransform && textureTransform[0]) {
      transformObject = this.getDefNode(textureTransform[0]);
      if (transformObject)
        texture.userData.transform = transformObject;
      else {
        texture.userData.transform = {
          'center': convertStringToVec2(getNodeAttribute(textureTransform[0], 'center', '0 0')),
          'rotation': parseFloat(getNodeAttribute(textureTransform[0], 'rotation', '0')),
          'scale': convertStringToVec2(getNodeAttribute(textureTransform[0], 'scale', '1 1')),
          'translation': convertStringToVec2(getNodeAttribute(textureTransform[0], 'translation', '0 0'))
        };
        this.setDefNode(textureTransform[0], transformObject);
      }

      texture.matrixAutoUpdate = false;
      texture.onUpdate = function() {
        // X3D UV transform matrix differs from THREE.js default one
        // http://www.web3d.org/documents/specifications/19775-1/V3.2/Part01/components/texturing.html#TextureTransform
        var transform = texture.userData.transform;
        var c = Math.cos(-transform.rotation);
        var s = Math.sin(-transform.rotation);
        var sx = transform.scale.x;
        var sy = transform.scale.y;
        var cx = transform.center.x;
        var cy = transform.center.y;
        var tx = transform.translation.x;
        var ty = transform.translation.y;
        texture.matrix.set(
          sx * c, sx * s, sx * (tx * c + ty * s + cx * c + cy * s) - cx,
          -sy * s, sy * c, sy * (-tx * s + ty * c - cx * s + cy * c) - cy,
          0, 0, 1
        );
      };
      texture.needsUpdate = true;

      this.setCustomId(textureTransform[0], texture);
    }

    this.setCustomId(imageTexture, texture);
    this.setDefNode(imageTexture, texture);
    return texture;
  },

  parseIndexedFaceSet: function(ifs) {
    var coordinate = ifs.getElementsByTagName('Coordinate')[0];
    var textureCoordinate = ifs.getElementsByTagName('TextureCoordinate')[0];

    var geometry = new THREE.Geometry();
    geometry.userData = { 'x3dType': 'IndexedFaceSet' };
    if (!coordinate)
      return geometry;

    var indices = getNodeAttribute(ifs, 'coordIndex', '').split(/\s/);
    var verticesStr = getNodeAttribute(coordinate, 'point', '');
    var hasTexCoord = 'texCoordIndex' in ifs.attributes;
    var texcoordIndexStr = hasTexCoord ? getNodeAttribute(ifs, 'texCoordIndex', '') : '';
    var texcoordsStr = hasTexCoord ? getNodeAttribute(textureCoordinate, 'point', '') : '';
    var creaseAngle = parseFloat(getNodeAttribute(ifs, 'creaseAngle', '0'));

    var verts = verticesStr.split(/\s/);
    for (let i = 0; i < verts.length; i += 3) {
      var v = new THREE.Vector3();
      v.x = parseFloat(verts[i + 0]);
      v.y = parseFloat(verts[i + 1]);
      v.z = parseFloat(verts[i + 2]);
      geometry.vertices.push(v);
    }

    if (hasTexCoord) {
      var texcoords = texcoordsStr.split(/\s/);
      var uvs = [];
      for (let i = 0; i < texcoords.length; i += 2) {
        v = new THREE.Vector2();
        v.x = parseFloat(texcoords[i + 0]);
        v.y = parseFloat(texcoords[i + 1]);
        uvs.push(v);
      }
    }

    // Now pull out the face indices
    if (hasTexCoord)
      var texIndices = texcoordIndexStr.split(/\s/);
    for (let i = 0; i < indices.length; i++) {
      var faceIndices = [];
      var uvIndices = [];
      while (parseFloat(indices[i]) >= 0) {
        faceIndices.push(parseFloat(indices[i]));
        if (hasTexCoord)
          uvIndices.push(parseFloat(texIndices[i]));
        i++;
      }

      while (faceIndices.length > 3) {
        // Take the last three, make a triangle, and remove the
        // middle one (works for convex & continuously wrapped)
        if (hasTexCoord) {
          // Add to the UV layer
          geometry.faceVertexUvs[0].push([
            uvs[parseFloat(uvIndices[uvIndices.length - 3])].clone(),
            uvs[parseFloat(uvIndices[uvIndices.length - 2])].clone(),
            uvs[parseFloat(uvIndices[uvIndices.length - 1])].clone()
          ]);
          // Remove the second-to-last vertex
          var tmp = uvIndices[uvIndices.length - 1];
          uvIndices.pop();
          uvIndices[uvIndices.length - 1] = tmp;
        }
        // Make a face
        geometry.faces.push(new THREE.Face3(
          faceIndices[faceIndices.length - 3],
          faceIndices[faceIndices.length - 2],
          faceIndices[faceIndices.length - 1]
        ));
        // Remove the second-to-last vertex
        tmp = faceIndices[faceIndices.length - 1];
        faceIndices.pop();
        faceIndices[faceIndices.length - 1] = tmp;
      }

      // Make a face with the final three
      if (faceIndices.length === 3) {
        if (hasTexCoord) {
          geometry.faceVertexUvs[0].push([
            uvs[parseFloat(uvIndices[uvIndices.length - 3])].clone(),
            uvs[parseFloat(uvIndices[uvIndices.length - 2])].clone(),
            uvs[parseFloat(uvIndices[uvIndices.length - 1])].clone()
          ]);
        }

        geometry.faces.push(new THREE.Face3(
          faceIndices[0], faceIndices[1], faceIndices[2]
        ));
      }
    }

    geometry.computeBoundingSphere();

    if (creaseAngle > 0)
      geometry.computeAngleVertexNormals(creaseAngle);
    else
      geometry.computeFaceNormals();

    this.setCustomId(coordinate, geometry);
    if (hasTexCoord)
      this.setCustomId(textureCoordinate, geometry);

    return geometry;
  },

  parseIndexedLineSet: function(ils) {
    var coordinate = ils.getElementsByTagName('Coordinate')[0];

    var geometry = new THREE.BufferGeometry();
    geometry.userData = { 'x3dType': 'IndexedLineSet' };
    if (!coordinate)
      return geometry;

    var indicesStr = getNodeAttribute(ils, 'coordIndex', '').trim().split(/\s/);
    var verticesStr = getNodeAttribute(coordinate, 'point', '').trim().split(/\s/);

    var positions = new Float32Array(verticesStr.length * 3);
    for (let i = 0; i < verticesStr.length; i += 3) {
      positions[i] = parseFloat(verticesStr[i + 0]);
      positions[i + 1] = parseFloat(verticesStr[i + 1]);
      positions[i + 2] = parseFloat(verticesStr[i + 2]);
    }

    var indices = [];
    for (let i = 0; i < indicesStr.length; i++) {
      while (parseFloat(indicesStr[i]) >= 0) {
        indices.push(parseFloat(indicesStr[i]));
        i++;
      }
    }

    geometry.setIndex(new THREE.BufferAttribute(new Uint16Array(indices), 1));
    geometry.addAttribute('position', new THREE.BufferAttribute(positions, 3));
    geometry.computeBoundingSphere();

    this.setCustomId(coordinate, geometry);

    return geometry;
  },

  parseElevationGrid: function(eg) {
    var heightStr = getNodeAttribute(eg, 'height', '');

    var geometry = new THREE.BufferGeometry();
    geometry.userData = { 'x3dType': 'ElevationGrid' };
    if (heightStr === '')
      return geometry;

    var heightArray = heightStr.trim().split(/\s/);
    var xDimension = parseInt(getNodeAttribute(eg, 'xDimension', '0'));
    var xSpacing = parseFloat(getNodeAttribute(eg, 'xSpacing', '0'));
    var zDimension = parseInt(getNodeAttribute(eg, 'zDimension', '0'));
    var zSpacing = parseFloat(getNodeAttribute(eg, 'zSpacing', '0'));
    // TODO add color functionality
    // var color = getNodeAttribute(eg, 'color', null);
    // var isColorPerVertex = getNodeAttribute(eg, 'colorPerVertex', 'false') === 'true';

    var vertexCount = xDimension * zDimension;
    var heightData = new Float32Array(vertexCount);
    var availableValues = Math.min(vertexCount, heightArray.length);
    for (let i = 0; i < availableValues; i++)
      heightData[i] = parseFloat(heightArray[i]);
    for (let i = availableValues; i < vertexCount; i++)
      heightData[i] = 0;

    var stepsX = xDimension - 1;
    var stepsZ = zDimension - 1;
    var du = 1.0 / stepsX;
    var dv = 1.0 / stepsZ;

    var coords = new Float32Array(vertexCount * 3);
    var texCoords = new Float32Array(vertexCount * 2);
    var ci = 0;
    var ti = 0;
    for (let zi = 0; zi < zDimension; zi++) {
      for (let xi = 0; xi < xDimension; xi++) {
        coords[ci] = xSpacing * xi;
        coords[ci + 1] = heightData[xDimension * zi + xi];
        coords[ci + 2] = zSpacing * zi;
        texCoords[ti] = du * xi;
        texCoords[ti + 1] = 1.0 - dv * (stepsZ - zi);
        ci = ci + 3;
        ti = ti + 2;
      }
    }

    var indices = new Uint16Array(stepsX * stepsZ * 6);
    var i = 0;
    for (let zi = 0; zi < stepsZ; zi++) {
      for (let xi = 0; xi < stepsX; xi++) {
        // first triangle
        indices[i] = xDimension * zi + xi;
        indices[i + 1] = xDimension * (zi + 1) + xi;
        indices[i + 2] = xDimension * zi + (xi + 1);
        i = i + 3;
        // second triangle
        indices[i] = xDimension * zi + (xi + 1);
        indices[i + 1] = xDimension * (zi + 1) + xi;
        indices[i + 2] = xDimension * (zi + 1) + (xi + 1);
        i = i + 3;
      }
    }

    geometry.setIndex(new THREE.BufferAttribute(new Uint16Array(indices), 1));
    geometry.addAttribute('position', new THREE.BufferAttribute(coords, 3));
    geometry.addAttribute('uv', new THREE.BufferAttribute(texCoords, 2));
    geometry.computeFaceNormals();
    geometry.computeBoundingSphere();

    return geometry;
  },

  parseBox: function(box) {
    var size = convertStringToVec3(getNodeAttribute(box, 'size', '2 2 2'));
    var boxGeometry = new THREE.BoxBufferGeometry(size.x, size.y, size.z);
    boxGeometry.userData = { 'x3dType': 'Box' };
    return boxGeometry;
  },

  parseCone: function(cone) {
    var radius = getNodeAttribute(cone, 'bottomRadius', '0');
    var height = getNodeAttribute(cone, 'height', '0');
    var subdivision = getNodeAttribute(cone, 'subdivision', '32');
    var openEnded = getNodeAttribute(cone, 'bottom', 'true') !== 'true';
    // TODO var openSided = getNodeAttribute(cone, 'side', 'true') === 'true' ? false : true;
    // set thetaStart = Math.PI / 2 to match X3D texture mapping
    var coneGeometry = new THREE.ConeBufferGeometry(radius, height, subdivision, 1, openEnded, Math.PI / 2);
    coneGeometry.userData = { 'x3dType': 'Cone' };
    return coneGeometry;
  },

  parseCylinder: function(cylinder) {
    var radius = getNodeAttribute(cylinder, 'radius', '0');
    var height = getNodeAttribute(cylinder, 'height', '0');
    var subdivision = getNodeAttribute(cylinder, 'subdivision', '32');
    var openEnded = getNodeAttribute(cylinder, 'bottom', 'true') !== 'true';
    // TODO var openSided = getNodeAttribute(cylinder, 'side', 'true') === 'true' ? false : true;
    // TODO var openTop = getNodeAttribute(cylinder, 'top', 'true') === 'true' ? false : true;
    // set thetaStart = Math.PI / 2 to match X3D texture mapping
    var cylinderGeometry = new THREE.CylinderBufferGeometry(radius, radius, height, subdivision, 1, openEnded, Math.PI / 2);
    cylinderGeometry.userData = { 'x3dType': 'Cylinder' };
    return cylinderGeometry;
  },

  parseSphere: function(sphere) {
    var radius = getNodeAttribute(sphere, 'radius', '1');
    var subdivision = getNodeAttribute(sphere, 'subdivision', '8,8').split(',');
    var sphereGeometry = new THREE.SphereBufferGeometry(radius, subdivision[0], subdivision[1], -Math.PI / 2); // thetaStart: -Math.PI/2
    sphereGeometry.userData = { 'x3dType': 'Sphere' };
    return sphereGeometry;
  },

  parsePointSet: function(pointSet) {
    var coordinate = pointSet.getElementsByTagName('Coordinate')[0];
    var geometry = new THREE.BufferGeometry();
    geometry.userData = { 'x3dType': 'PointSet' };
    if (!coordinate)
      return geometry;

    var coordStrArray = getNodeAttribute(coordinate, 'point', '').trim().split(/\s/);
    var color = pointSet.getElementsByTagName('Color')[0];

    var count = coordStrArray.length;
    var colorStrArray = null;
    if (color)
      colorStrArray = getNodeAttribute(color, 'color', '').trim().split(/\s/);
    if (colorStrArray && count !== colorStrArray.length) {
      count = Math.min(count, colorStrArray.length);
      console.error("X3DLoader:parsePointSet: 'coord' and 'color' fields size doesn't match.");
      geometry.userData.isColorPerVertex = false;
    } else
      geometry.userData.isColorPerVertex = true;

    var positions = new Float32Array(count);
    for (let i = 0; i < count; i++)
      positions[i] = parseFloat(coordStrArray[i]);
    geometry.addAttribute('position', new THREE.BufferAttribute(positions, 3));

    if (geometry.userData.isColorPerVertex) {
      var colors = new Float32Array(count);
      for (let i = 0; i < count; i++)
        colors[i] = parseFloat(colorStrArray[i]);
      geometry.addAttribute('color', new THREE.BufferAttribute(colors, 3));
    }

    geometry.computeBoundingBox();
    return geometry;
  },

  parseDirectionalLight: function(light, parentObject) {
    var on = getNodeAttribute(light, 'on', 'true') === 'true';
    if (!on)
      return;

    var color = convertStringTorgb(getNodeAttribute(light, 'color', '1 1 1'));
    var direction = convertStringToVec3(getNodeAttribute(light, 'direction', '0 0 -1'));
    var intensity = parseFloat(getNodeAttribute(light, 'intensity', '1'));
    var castShadow = getNodeAttribute(light, 'shadowIntensity', '0') !== '0';
<<<<<<< HEAD

    var lightObject = new THREE.DirectionalLight(convertrgbToHex(color), intensity);
=======
    // TODO var on = getNodeAttribute(light, 'on', 'true') === 'true';

    if (ambientIntensity > 0) {
      var ambientLightObject = new THREE.AmbientLight(color.getHex(), ambientIntensity / 2);
      parentObject.add(ambientLightObject);
    }

    var lightObject = new THREE.DirectionalLight(color.getHex(), intensity / 4);
>>>>>>> b4f83392
    if (castShadow) {
      lightObject.castShadow = true;
      var shadowMapSize = parseFloat(getNodeAttribute(light, 'shadowMapSize', '1024'));
      lightObject.shadow.mapSize.width = shadowMapSize;
      lightObject.shadow.mapSize.height = shadowMapSize;
      lightObject.shadow.camera.near = parseFloat(getNodeAttribute(light, 'zNear', '0.5'));
      lightObject.shadow.camera.far = parseFloat(getNodeAttribute(light, 'zFar', '200'));
    }
    lightObject.userData = { 'x3dType': 'DirectionalLight' };
    lightObject.position.set(-direction.x, -direction.y, -direction.z);
<<<<<<< HEAD
    // Position of the directional light will be adjusted at the end of the load
    // based on the size of the scene so that all the objects are illuminated by this light.
=======
>>>>>>> b4f83392
    this.directionalLights.push(lightObject);
    return lightObject;
  },

  parsePointLight: function(light, parentObject) {
    // TODO shadows

    var on = getNodeAttribute(light, 'on', 'true') === 'true';
    if (!on)
      return;

    var color = convertStringTorgb(getNodeAttribute(light, 'color', '1 1 1'));
    var intensity = parseFloat(getNodeAttribute(light, 'intensity', '1'));
    var location = convertStringToVec3(getNodeAttribute(light, 'location', '0 0 0'));
    var castShadows = getNodeAttribute(light, 'castShadows', 'true') === 'true';
    // var attenuation = getNodeAttribute(light, 'attenuation', '1 0 0');
<<<<<<< HEAD
    // var radius = parseFloat(getNodeAttribute(light, 'radius', '100'));
=======
    // var radius = convertStringToVec3(getNodeAttribute(light, 'radius', '100'));

    if (ambientIntensity > 0) {
      var ambientLightObject = new THREE.AmbientLight(color.getHex(), ambientIntensity);
      parentObject.add(ambientLightObject);
    }
>>>>>>> b4f83392

    var lightObject = new THREE.PointLight(color.getHex(), intensity);
    lightObject.castShadows = castShadows;
    lightObject.userData = { 'x3dType': 'PointLight' };
    lightObject.position.set(location.x, location.y, location.z);
    return lightObject;
  },

  parseSpotLight: function(light, parentObject) {
    // TODO shadows
    var on = getNodeAttribute(light, 'on', 'true') === 'true';
    if (!on)
      return;

    // var attenuation = convertStringToVec3(getNodeAttribute(light, 'attenuation', '1 0 0'));
    var beamWidth = parseFloat(getNodeAttribute(light, 'beamWidth', '5707963'));
    var color = convertStringTorgb(getNodeAttribute(light, 'color', '1 1 1'));
    var cutOffAngle = getNodeAttribute(light, 'cutOffAngle', '5707963');
    // TODO var direction = convertStringToVec3(getNodeAttribute(light, 'direction', '0 0 -1'));
    var intensity = parseFloat(getNodeAttribute(light, 'intensity', '1'));
    var location = convertStringToVec3(getNodeAttribute(light, 'location', '0 0 0'));
<<<<<<< HEAD
    // var radius = parseFloat(getNodeAttribute(light, 'radius', '100'));
    var castShadows = getNodeAttribute(light, 'castShadows', 'true') === 'true';
=======
    // TODO var on = getNodeAttribute(light, 'on', 'true') === 'true';
    // var radius = convertStringToVec3(getNodeAttribute(light, 'radius', '100'));
    var castShadows = convertStringToVec3(getNodeAttribute(light, 'castShadows', 'true')) === 'true';
    if (ambientIntensity > 0) {
      var ambientLightObject = new THREE.AmbientLight(color.getHex(), ambientIntensity);
      parentObject.add(ambientLightObject);
    }
>>>>>>> b4f83392

    var lightObject = new THREE.SpotLight(color.getHex(), intensity);
    lightObject.position.set(location.x, location.y, location.z);
    lightObject.angle = beamWidth;
    lightObject.penumbra = cutOffAngle;
    lightObject.castShadows = castShadows;
    lightObject.userData = { 'x3dType': 'SpotLight' };
    return lightObject;
  },

  parseBackground: function(background) {
    var color = convertStringTorgb(getNodeAttribute(background, 'skyColor', '0 0 0'));
    this.scene.background = color;

    var cubeTextureEnabled = false;
    var attributeNames = ['leftUrl', 'rightUrl', 'topUrl', 'bottomUrl', 'backUrl', 'frontUrl'];
    var urls = [];
    for (var i = 0; i < 6; i++) {
      var url = getNodeAttribute(background, attributeNames[i], null);
      if (url) {
        cubeTextureEnabled = true;
        url = url.split(/['"\s]/).filter(function(n) { return n; })[0];
      }
      urls.push(url);
    }

    if (cubeTextureEnabled) {
      var cubeTexture = new THREE.CubeTexture();
      var textureManager = new TextureManager();
      var missing = 0;
      for (i = 0; i < 6; i++) {
        if (urls[i] === null)
          continue;
        // look for already loaded texture or load the texture in an asynchronous way.
        missing++;
        var image = textureManager.loadOrRetrieveTexture(urls[i], cubeTexture, i);
        if (image) {
          cubeTexture.images[i] = image;
          missing--;
        }
      }
      this.scene.background = cubeTexture;
      if (missing === 0)
        cubeTexture.needsUpdate = true;
    }

    var light = new THREE.AmbientLight(color.getHex());
    this.scene.add(light);

    return null;
  },

  parseViewpoint: function(viewpoint) {
    var fov = parseFloat(getNodeAttribute(viewpoint, 'fieldOfView', '0.785')) * (180 / Math.PI); // convert to degrees
    var near = parseFloat(getNodeAttribute(viewpoint, 'zNear', '0.1'));
    var far = parseFloat(getNodeAttribute(viewpoint, 'zFar', '2000'));
    // set default aspect ratio 1 that will be updated on window resize.
    var camera = this.camera;
    if (camera) {
      camera.fov = fov;
      camera.near = near;
      camera.far = far;
    } else {
      console.log('Parse Viewpoint: error camera');
      camera = new THREE.PerspectiveCamera(fov, 1, near, far);
    }

    if ('position' in viewpoint.attributes) {
      var position = getNodeAttribute(viewpoint, 'position', '0 0 10');
      camera.position.copy(convertStringToVec3(position));
    }
    if ('orientation' in viewpoint.attributes) {
      var quaternion = convertStringToQuaternion(getNodeAttribute(viewpoint, 'orientation', '0 1 0 0'));
      camera.quaternion.copy(quaternion);
    }
    camera.updateProjectionMatrix();

    // set Webots specific attributes.
    camera.userData.x3dType = 'Viewpoint';
    camera.userData.followedId = getNodeAttribute(viewpoint, 'followedId', null);
    camera.userData.followSmoothness = getNodeAttribute(viewpoint, 'followSmoothness', null);
    return null;
  },

  parseWorldInfo: function(worldInfo) {
    this.worldInfo.title = getNodeAttribute(worldInfo, 'title', '');
    this.worldInfo.window = getNodeAttribute(worldInfo, 'window', '');
  },

  parseFog: function(fog) {
    var colorInt = convertStringTorgb(getNodeAttribute(fog, 'color', '1 1 1')).getHex();
    var visibilityRange = parseFloat(getNodeAttribute(fog, 'visibilityRange', '0'));

    var fogObject = null;
    // TODO add LINEAR fog
    // var fogType = getNodeAttribute(fog, 'forType', 'LINEAR');
    // if (fogType === 'LINEAR')
    //  fogObject = new THREE.Fog(colorInt, 0.001, visibilityRange);
    // else
    fogObject = new THREE.FogExp2(colorInt, 1.0 / visibilityRange);
    this.scene.fog = fogObject;
    return null;
  },

  setCustomId: function(node, object) {
    // Some THREE.js nodes, like the material and IndexedFaceSet, merges multiple X3D nodes.
    // In order to be able to retrieve the node to be updated, we need to assign to the object all the ids of the merged X3D nodes.
    if (!node || !object)
      return;
    var id = getNodeAttribute(node, 'id', null);
    if (id) {
      if (object.name !== '')
        object.name = object.name + ';' + String(id);
      else
        object.name = String(id);
    }
  }
};

function getNodeAttribute(node, attributeName, defaultValue) {
  console.assert(node && node.attributes);
  if (attributeName in node.attributes)
    return node.attributes.getNamedItem(attributeName).value;
  return defaultValue;
}

function convertStringToVec2(s) {
  s = s.split(/\s/);
  var v = new THREE.Vector2(parseFloat(s[0]), parseFloat(s[1]));
  return v;
}

function convertStringToVec3(s) {
  s = s.split(/\s/);
  var v = new THREE.Vector3(parseFloat(s[0]), parseFloat(s[1]), parseFloat(s[2]));
  return v;
}

function convertStringToQuaternion(s) {
  var pos = s.split(/\s/);
  var q = new THREE.Quaternion();
  q.setFromAxisAngle(
    new THREE.Vector3(parseFloat(pos[0]), parseFloat(pos[1]), parseFloat(pos[2])),
    parseFloat(pos[3])
  );
  return q;
}

function convertStringTorgb(s) {
  var v = convertStringToVec3(s);
  return new THREE.Color(v.x, v.y, v.z);
}

// Source: https://gist.github.com/Ni55aN/90c017fafbefd3e31ef8d98ab6566cfa
// Demo: https://codepen.io/Ni55aN/pen/zROmoe?editors=0010
THREE.Geometry.prototype.computeAngleVertexNormals = function(angle) {
  function weightedNormal(normals, vector) {
    var normal = new THREE.Vector3();
    for (let i = 0, l = normals.length; i < l; i++) {
      if (normals[i].angleTo(vector) < angle)
        normal.add(normals[ i ]);
    }
    return normal.normalize();
  }

  this.computeFaceNormals();

  var vertexNormals = [];
  for (let i = 0, l = this.vertices.length; i < l; i++)
    vertexNormals[ i ] = [];
  for (let i = 0, fl = this.faces.length; i < fl; i++) {
    let face = this.faces[i];
    vertexNormals[face.a].push(face.normal);
    vertexNormals[face.b].push(face.normal);
    vertexNormals[face.c].push(face.normal);
  }

  for (let i = 0, fl = this.faces.length; i < fl; i++) {
    let face = this.faces[i];
    face.vertexNormals[0] = weightedNormal(vertexNormals[face.a], face.normal);
    face.vertexNormals[1] = weightedNormal(vertexNormals[face.b], face.normal);
    face.vertexNormals[2] = weightedNormal(vertexNormals[face.c], face.normal);
  }

  if (this.faces.length > 0)
    this.normalsNeedUpdate = true;
};<|MERGE_RESOLUTION|>--- conflicted
+++ resolved
@@ -32,12 +32,8 @@
   },
 
   parse: function(text) {
-<<<<<<< HEAD
     this.directionalLights = [];
-    var object = new THREE.Object3D();
-=======
     var object;
->>>>>>> b4f83392
 
     console.log('X3D: Parsing');
 
@@ -789,19 +785,8 @@
     var direction = convertStringToVec3(getNodeAttribute(light, 'direction', '0 0 -1'));
     var intensity = parseFloat(getNodeAttribute(light, 'intensity', '1'));
     var castShadow = getNodeAttribute(light, 'shadowIntensity', '0') !== '0';
-<<<<<<< HEAD
-
-    var lightObject = new THREE.DirectionalLight(convertrgbToHex(color), intensity);
-=======
-    // TODO var on = getNodeAttribute(light, 'on', 'true') === 'true';
-
-    if (ambientIntensity > 0) {
-      var ambientLightObject = new THREE.AmbientLight(color.getHex(), ambientIntensity / 2);
-      parentObject.add(ambientLightObject);
-    }
-
-    var lightObject = new THREE.DirectionalLight(color.getHex(), intensity / 4);
->>>>>>> b4f83392
+
+    var lightObject = new THREE.DirectionalLight(color.toHex(), intensity);
     if (castShadow) {
       lightObject.castShadow = true;
       var shadowMapSize = parseFloat(getNodeAttribute(light, 'shadowMapSize', '1024'));
@@ -812,11 +797,8 @@
     }
     lightObject.userData = { 'x3dType': 'DirectionalLight' };
     lightObject.position.set(-direction.x, -direction.y, -direction.z);
-<<<<<<< HEAD
     // Position of the directional light will be adjusted at the end of the load
     // based on the size of the scene so that all the objects are illuminated by this light.
-=======
->>>>>>> b4f83392
     this.directionalLights.push(lightObject);
     return lightObject;
   },
@@ -833,18 +815,9 @@
     var location = convertStringToVec3(getNodeAttribute(light, 'location', '0 0 0'));
     var castShadows = getNodeAttribute(light, 'castShadows', 'true') === 'true';
     // var attenuation = getNodeAttribute(light, 'attenuation', '1 0 0');
-<<<<<<< HEAD
     // var radius = parseFloat(getNodeAttribute(light, 'radius', '100'));
-=======
-    // var radius = convertStringToVec3(getNodeAttribute(light, 'radius', '100'));
-
-    if (ambientIntensity > 0) {
-      var ambientLightObject = new THREE.AmbientLight(color.getHex(), ambientIntensity);
-      parentObject.add(ambientLightObject);
-    }
->>>>>>> b4f83392
-
-    var lightObject = new THREE.PointLight(color.getHex(), intensity);
+
+    var lightObject = new THREE.PointLight(color.toHex(), intensity);
     lightObject.castShadows = castShadows;
     lightObject.userData = { 'x3dType': 'PointLight' };
     lightObject.position.set(location.x, location.y, location.z);
@@ -864,20 +837,10 @@
     // TODO var direction = convertStringToVec3(getNodeAttribute(light, 'direction', '0 0 -1'));
     var intensity = parseFloat(getNodeAttribute(light, 'intensity', '1'));
     var location = convertStringToVec3(getNodeAttribute(light, 'location', '0 0 0'));
-<<<<<<< HEAD
     // var radius = parseFloat(getNodeAttribute(light, 'radius', '100'));
     var castShadows = getNodeAttribute(light, 'castShadows', 'true') === 'true';
-=======
-    // TODO var on = getNodeAttribute(light, 'on', 'true') === 'true';
-    // var radius = convertStringToVec3(getNodeAttribute(light, 'radius', '100'));
-    var castShadows = convertStringToVec3(getNodeAttribute(light, 'castShadows', 'true')) === 'true';
-    if (ambientIntensity > 0) {
-      var ambientLightObject = new THREE.AmbientLight(color.getHex(), ambientIntensity);
-      parentObject.add(ambientLightObject);
-    }
->>>>>>> b4f83392
-
-    var lightObject = new THREE.SpotLight(color.getHex(), intensity);
+
+    var lightObject = new THREE.SpotLight(color.toHex(), intensity);
     lightObject.position.set(location.x, location.y, location.z);
     lightObject.angle = beamWidth;
     lightObject.penumbra = cutOffAngle;

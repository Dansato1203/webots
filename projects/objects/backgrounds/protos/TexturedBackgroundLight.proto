#VRML_SIM R2020a utf8
# license: Copyright Cyberbotics Ltd. Licensed for use only with Webots.
# license url: https://cyberbotics.com/webots_assets_license
# tags: static
# Light designed to match the skyboxes in the TexturedBackground PROTO.
#
# Supported values for the "texture" field:
#
# - cinema_lobby
# - dawn_cloudy_empty
# - empty_office
# - factory
# - morning_cloudy_empty
# - music hall
# - noon_building_overcast
# - noon_cloudy_countryside
# - noon_cloudy_empty
# - noon_cloudy_mountains
# - noon_park_empty
# - noon_stormy_empty
# - noon_sunny_empty
# - noon_sunny_garden
# - twilight_cloudy_empty
# - mountains

PROTO TexturedBackgroundLight [
<<<<<<< HEAD
  field  SFString{"cinema lobby", "dawn_cloudy_empty", "empty_office", "factory", "morning_cloudy_empty", "music_hall", "noon_building_overcast", "noon_cloudy_empty", "noon_cloudy_mountains", "noon_park_empty", "noon_stormy_empty", "noon_sunny_empty", "noon_sunny_garden", "twilight_cloudy_empty", "mountains"}
=======
  field  SFString{"dawn_cloudy_empty", "empty_office", "entrance_hall", "factory", "morning_cloudy_empty", "noon_building_overcast", "noon_cloudy_countryside", "noon_cloudy_empty", "noon_cloudy_mountains", "noon_park_empty", "noon_stormy_empty", "noon_sunny_empty", "noon_sunny_garden", "twilight_cloudy_empty", "mountains"}
>>>>>>> fe903092
                  texture        "mountains"  # Should be equivalent to the 'texture' field of the TexturedBackground.
  field  SFFloat  luminosity  1               # Multiplies the `Light.intensity` field.
  field  SFBool   castShadows    TRUE         # Defines whether the light should cast shadows.
]
{
  %{
    local direction = {0.0, -1.0, 0.0}
    local color = {1.0, 1.0, 1.0}
    local intensity = 1.0
    local on = true
    local luminosity = fields.luminosity.value > 0.0 and fields.luminosity.value or 0.0
    if fields.texture.value == "empty_office" then
      direction = {-0.2, -0.5, -0.9}
      intensity = 0.05
    elseif fields.texture.value == "dawn_cloudy_empty" then
      direction = {0.022, -0.12, -1}
      color = {1.0, 0.75, 0.5}
      intensity = 0.8
    elseif fields.texture.value == "morning_cloudy_empty" then
      direction = {1, -0.8, -0.1}
      color = {1.0, 0.75, 0.5}
      intensity = 0.9
<<<<<<< HEAD
    elseif fields.texture.value == "noon_building_overcast" or fields.texture.value == "factory"
        or fields.texture.value == "cinema_lobby" then
=======
    elseif fields.texture.value == "noon_building_overcast" or fields.texture.value == "factory" or fields.texture.value == "entrance_hall" then
>>>>>>> fe903092
      on = false
    elseif fields.texture.value == "noon_cloudy_countryside" then
      direction = {-0.3, -1, -0.1}
      color = {0.95, 0.95, 1.0}
      intensity = 3.0
    elseif fields.texture.value == "noon_cloudy_empty" then
      direction = {0.2, -1, 0.2}
      color = {0.9, 0.9, 1.0}
    elseif fields.texture.value == "noon_cloudy_village" then
      direction = {-0.3, -1, -0.1}
      color = {0.95, 0.95, 1.0}
      intensity = 3.0
    elseif fields.texture.value == "noon_cloudy_mountains" then
      direction = {0, -1, -0.5}
      color = {0.9, 0.9, 1.0}
      intensity = 0.9
    elseif fields.texture.value == "noon_park_empty" then
      direction = {-0.023, -1, -0.08}
      color = {0.996, 1.0, 0.92}
      intensity = 3.5
    elseif fields.texture.value == "noon_stormy_empty" then
      direction = {0.1, -1, 0.2}
      color = {0.9, 0.9, 1.0}
      intensity = 0.8
    elseif fields.texture.value == "noon_sunny_empty" then
      direction = {0.9, -0.59, 0.28}
    elseif fields.texture.value == "noon_sunny_garden" then
      direction = {-0.1, -0.3, 0.3}
      color = {0.9, 0.9, 1.0}
    elseif fields.texture.value == "twilight_cloudy_empty" then
      direction = {1, -0.2, -0.7}
      color = {1.0, 0.75, 0.5}
      intensity = 1.8
    elseif fields.texture.value == "mountains" then
      direction = {-0.6, -1, 0.55}
      intensity = 2.7
    elseif fields.texture.value == "music_hall" then
      color = {0.9, 0.9, 1.0}
      intensity = 0.5
      direction = {-0.35, -0.45, -0.1}
    else
      io.stderr:write("Unknown texture identifier: " .. fields.texture.value .. "\n")
    end
  }%
  DirectionalLight {
    ambientIntensity 1
    direction %{=direction[1]}% %{=direction[2]}% %{=direction[3]}%
    color %{=color[1]}% %{=color[2]}% %{=color[3]}%
    intensity %{=luminosity * intensity}%
    %{ if on then }%
      on TRUE
    %{ else }%
      on FALSE
    %{ end }%
    castShadows IS castShadows
  }
}<|MERGE_RESOLUTION|>--- conflicted
+++ resolved
@@ -24,11 +24,7 @@
 # - mountains
 
 PROTO TexturedBackgroundLight [
-<<<<<<< HEAD
-  field  SFString{"cinema lobby", "dawn_cloudy_empty", "empty_office", "factory", "morning_cloudy_empty", "music_hall", "noon_building_overcast", "noon_cloudy_empty", "noon_cloudy_mountains", "noon_park_empty", "noon_stormy_empty", "noon_sunny_empty", "noon_sunny_garden", "twilight_cloudy_empty", "mountains"}
-=======
-  field  SFString{"dawn_cloudy_empty", "empty_office", "entrance_hall", "factory", "morning_cloudy_empty", "noon_building_overcast", "noon_cloudy_countryside", "noon_cloudy_empty", "noon_cloudy_mountains", "noon_park_empty", "noon_stormy_empty", "noon_sunny_empty", "noon_sunny_garden", "twilight_cloudy_empty", "mountains"}
->>>>>>> fe903092
+  field  SFString{"cinema lobby", "dawn_cloudy_empty", "empty_office", "entrance_hall", "factory", "morning_cloudy_empty", "music_hall", "noon_building_overcast", "noon_cloudy_countryside", "noon_cloudy_empty", "noon_cloudy_mountains", "noon_park_empty", "noon_stormy_empty", "noon_sunny_empty", "noon_sunny_garden", "twilight_cloudy_empty", "mountains"}
                   texture        "mountains"  # Should be equivalent to the 'texture' field of the TexturedBackground.
   field  SFFloat  luminosity  1               # Multiplies the `Light.intensity` field.
   field  SFBool   castShadows    TRUE         # Defines whether the light should cast shadows.
@@ -51,12 +47,8 @@
       direction = {1, -0.8, -0.1}
       color = {1.0, 0.75, 0.5}
       intensity = 0.9
-<<<<<<< HEAD
     elseif fields.texture.value == "noon_building_overcast" or fields.texture.value == "factory"
-        or fields.texture.value == "cinema_lobby" then
-=======
-    elseif fields.texture.value == "noon_building_overcast" or fields.texture.value == "factory" or fields.texture.value == "entrance_hall" then
->>>>>>> fe903092
+        or fields.texture.value == "cinema_lobby" or fields.texture.value == "entrance_hall" then
       on = false
     elseif fields.texture.value == "noon_cloudy_countryside" then
       direction = {-0.3, -1, -0.1}

--- conflicted
+++ resolved
@@ -2,11 +2,7 @@
   "type": "NORMAL",
   "kickoff": "red",
   "class": "KID",
-<<<<<<< HEAD
-  "host": "127.0.1.1",
-=======
   "host": "127.0.0.1",
->>>>>>> a8506575
   "minimum_real_time_factor": 0,
   "side_left": "blue",
   "press_a_key_to_terminate": true,
@@ -46,4 +42,4 @@
       10024
     ]
   }
-}+}

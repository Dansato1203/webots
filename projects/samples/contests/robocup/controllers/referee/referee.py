--- conflicted
+++ resolved
@@ -578,7 +578,6 @@
                 aabb = update_aabb(aabb, position)
                 points[i] = [position[0], position[1]]
                 i += 1
-<<<<<<< HEAD
             # check for collision between AABB of goalkeeper and ball
             if aabb_circle_collision(aabb, self.game.ball_position[0], self.game.ball_position[1], self.game.ball_radius * self.config.BALL_HOLDING_RATIO):
                 hull = ConvexHull(points)
@@ -640,112 +639,6 @@
         for number, player in team.players.items():
             robot = player['robot']
             if robot is None:
-=======
-        # check for collision between AABB of players and ball
-        if aabb_circle_collision(aabb, game.ball_position[0], game.ball_position[1], game.ball_radius * BALL_HOLDING_RATIO):
-            hull = ConvexHull(points)
-            hull_vertices = np.take(points, hull.vertices, 0)
-            hold_ball = polygon_circle_collision(hull_vertices, game.ball_position, game.ball_radius * BALL_HOLDING_RATIO)
-    players_holding_time_window = team['players_holding_time_window']
-    index = int(time_count / time_step) % len(players_holding_time_window)
-    players_holding_time_window[index] = hold_ball
-
-    goalkeeper_holding_time_window = team['goalkeeper_holding_time_window']
-    index = int(time_count / time_step) % len(goalkeeper_holding_time_window)
-    goalkeeper_holding_time_window[index] = goalkeeper_hold_ball
-
-    color = team['color']
-    if 'hold_ball' in team:
-        if not hold_ball:
-            delay = int((time_count - team['hold_ball']) / 100) / 10
-            info(f'{color.capitalize()} team released the ball after {delay} seconds.')
-            del team['hold_ball']
-    elif hold_ball:
-        team['hold_ball'] = time_count
-        info(f'{color.capitalize()} team ({numbers}) is holding the ball.')
-
-    if 'goalkeeper_hold_ball' in team:
-        if not goalkeeper_hold_ball:
-            delay = int((time_count - team['goalkeeper_hold_ball']) / 100) / 10
-            info(f'{color.capitalize()} goalkeeper released the ball after {delay} seconds.')
-            del team['goalkeeper_hold_ball']
-    elif goalkeeper_hold_ball:
-        team['goalkeeper_hold_ball'] = time_count
-        info(f'{color.capitalize()} goalkeeper is holding the ball.')
-
-
-def update_ball_holding():
-    update_team_ball_holding(red_team)
-    update_team_ball_holding(blue_team)
-
-
-def init_team(team):
-    # check validity of team files
-    # the players IDs should be "1", "2", "3", "4" for four players, "1", "2", "3" for three players, etc.
-    count = 1
-    for number in team['players']:
-        count += 1
-        player = team['players'][number]
-        player['outside_circle'] = True
-        player['outside_field'] = True
-        player['inside_field'] = False
-        player['on_outer_line'] = False
-        player['inside_own_side'] = False
-        player['outside_goal_area'] = True
-        player['outside_penalty_area'] = True
-        player['left_turf_time'] = None
-        # Stores tuples of with (time_count[int], dic) at a 1Hz frequency
-        player['history'] = []
-        window_size = int(1000 / time_step)  # one second window size
-        player['velocity_buffer'] = [[0] * 6] * window_size
-        player['ball_handling_start'] = None
-        player['ball_handling_last'] = None
-
-
-def update_team_contacts(team):
-    early_game_interruption = is_early_game_interruption()
-    color = team['color']
-    for number in team['players']:
-        player = team['players'][number]
-        robot = player['robot']
-        if robot is None:
-            continue
-        l1 = len(player['velocity_buffer'])     # number of iterations
-        l2 = len(player['velocity_buffer'][0])  # should be 6 (velocity vector size)
-        player['velocity_buffer'][int(time_count / time_step) % l1] = robot.getVelocity()
-        sum = [0] * l2
-        for v in player['velocity_buffer']:
-            for i in range(l2):
-                sum[i] += v[i]
-        player['velocity'] = [s / l1 for s in sum]
-        contact_points = robot.getContactPoints(True)
-        n = len(contact_points)
-        player['contact_points'] = []
-        if n == 0:  # robot is asleep
-            player['asleep'] = True
-            continue
-        player['asleep'] = False
-        player['position'] = robot.getCenterOfMass()
-        # if less then 3 contact points, the contacts do not include contacts with the ground, so don't update the following
-        # value based on ground collisions
-        if n >= 3:
-            player['outside_circle'] = True        # true if fully outside the center cicle
-            player['outside_field'] = True         # true if fully outside the field
-            player['inside_field'] = True          # true if fully inside the field
-            player['on_outer_line'] = False        # true if robot is partially on the line surrounding the field
-            player['inside_own_side'] = True       # true if fully inside its own side (half field side)
-            player['outside_goal_area'] = True     # true if fully outside of any goal area
-            player['outside_penalty_area'] = True  # true if fully outside of any penalty area
-            outside_turf = True                    # true if fully outside turf
-            fallen = False
-        else:
-            outside_turf = False
-            fallen = True
-        for i in range(n):
-            point = contact_points[i].point
-            node = supervisor.getFromId(contact_points[i].node_id)
-            if not node:
->>>>>>> 3a9b80f5
                 continue
             l1 = len(player['velocity_buffer'])     # number of iterations
             l2 = len(player['velocity_buffer'][0])  # should be 6 (velocity vector size)
@@ -755,7 +648,8 @@
                 for i in range(l2):
                     sum[i] += v[i]
             player['velocity'] = [s / l1 for s in sum]
-            n = robot.getNumberOfContactPoints(True)
+            contact_points = robot.getContactPoints(True)
+            n = len(contact_points)
             player['contact_points'] = []
             if n == 0:  # robot is asleep
                 player['asleep'] = True
@@ -778,8 +672,8 @@
                 outside_turf = False
                 fallen = True
             for i in range(n):
-                point = robot.getContactPoint(i)
-                node = robot.getContactPointNode(i)
+                point = contact_points[i].point
+                node = self.supervisor.getFromId(contact_points[i].node_id)
                 if not node:
                     continue
                 name_field = node.getField('name')
@@ -867,8 +761,9 @@
 
     def update_ball_contacts(self):
         self.ball.contact_points = []
-        for i in range(self.ball.getNumberOfContactPoints()):
-            point = self.ball.getContactPoint(i)
+        new_contact_points = self.ball.getContactPoints()
+        for contact in new_contact_points:
+            point = contact.point
             if point[2] <= self.field.turf_depth:  # contact with the ground
                 continue
             self.ball.contact_points.append(point)
@@ -891,7 +786,6 @@
             contact_points = player['contact_points']
             if len(contact_points) == 0:
                 continue
-<<<<<<< HEAD
             opponent_team = self.red_team if team == self.blue_team else self.blue_team
             for point in contact_points:
                 opponent_number = self.find_robot_contact(opponent_team, point)
@@ -941,124 +835,6 @@
                 t[0] = 50
                 t[1] = (10 + int(number)) * (1 if color == 'red' else -1)
                 self.reset_player(color, number, 'reentryStartingPose', t)
-=======
-            info(f'{color.capitalize()} player {number} has fallen down.')
-            player['fallen'] = time_count
-        if not player['on_outer_line']:
-            player['on_outer_line'] = not (player['inside_field'] or player['outside_field'])
-        if not fallen and 'fallen' in player:  # the robot has recovered
-            delay = (int((time_count - player['fallen']) / 100)) / 10
-            info(f'{color.capitalize()} player {number} just recovered after {delay} seconds.')
-            del player['fallen']
-        if outside_turf:
-            if player['left_turf_time'] is None:
-                player['left_turf_time'] = time_count
-        else:
-            player['left_turf_time'] = None
-
-
-def update_ball_contacts():
-    game.ball.contact_points = []
-    new_contact_points = game.ball.getContactPoints()
-    for contact in new_contact_points:
-        point = contact.point
-        if point[2] <= game.field.turf_depth:  # contact with the ground
-            continue
-        game.ball.contact_points.append(point)
-        break
-
-
-def update_contacts():
-    """Only updates the contact of objects which are not asleep"""
-    update_ball_contacts()
-    update_team_contacts(red_team)
-    update_team_contacts(blue_team)
-
-
-def find_robot_contact(team, point):
-    for number in team['players']:
-        if point in team['players'][number]['contact_points']:
-            return number
-    return None
-
-
-def update_team_robot_contacts(team):
-    for number in team['players']:
-        player = team['players'][number]
-        contact_points = player['contact_points']
-        if len(contact_points) == 0:
-            continue
-        opponent_team = red_team if team == blue_team else blue_team
-        opponent_number = None
-        for point in contact_points:
-            opponent_number = find_robot_contact(opponent_team, point)
-            if opponent_number is not None:
-                if team == red_team:
-                    red_number = number
-                    blue_number = opponent_number
-                else:
-                    red_number = opponent_number
-                    blue_number = number
-                fcm = game.forceful_contact_matrix
-                if (not fcm.contact(red_number, blue_number, time_count - time_step) and
-                   not fcm.contact(red_number, blue_number, time_count)):
-                    info(f'{time_count}: contact between {team["color"]} player {number} and '
-                         f'{opponent_team["color"]} player {opponent_number}.')
-                fcm.set_contact(red_number, blue_number, time_count)
-
-
-def update_robot_contacts():
-    game.forceful_contact_matrix.clear(time_count)
-    update_team_robot_contacts(red_team)
-    update_team_robot_contacts(blue_team)
-
-
-def update_histories():
-    for team in [red_team, blue_team]:
-        for number in team['players']:
-            player = team['players'][number]
-            # Remove old ball_distances
-            if len(player['history']) > 0 \
-               and (time_count - player['history'][0][0]) > INACTIVE_GOALKEEPER_TIMEOUT * 1000:
-                player['history'].pop(0)
-            # If enough time has elapsed, add an entry
-            if len(player['history']) == 0 or (time_count - player['history'][-1][0]) > BALL_DIST_PERIOD * 1000:
-                ball_dist = distance2(player['position'], game.ball_position)
-                own_goal_area = player['inside_own_side'] and not player['outside_goal_area']
-                entry = (time_count, {"ball_distance": ball_dist, "own_goal_area": own_goal_area})
-                player['history'].append(entry)
-
-
-def update_team_penalized(team):
-    color = team['color']
-    index = team_index(color)
-    for number in team['players']:
-        player = team['players'][number]
-        if player['robot'] is None:
-            continue
-        p = game.state.teams[index].players[int(number) - 1]
-        if p.number_of_red_cards > 0:
-            # sending red card robot far away from the field
-            t = copy.deepcopy(player['reentryStartingPose']['translation'])
-            t[0] = 50
-            t[1] = (10 + int(number)) * (1 if color == 'red' else -1)
-            reset_player(color, number, 'reentryStartingPose', t)
-            customData = player['robot'].getField('customData')
-            customData.setSFString('red_card')  # disable all devices of the robot
-            player['penalized'] = 'red_card'
-            # FIXME: unfortunately, player['robot'].remove() crashes webots
-            # Once this is fixed, we should remove the robot, which seems to be a better solution
-            # than moving it away from the field
-            player['robot'] = None
-            info(f'Sending {color} player {number} to {t}. (team_index: {index})')
-            if 'stabilize' in player:
-                del player['stabilize']
-            player['outside_field'] = True
-        elif 'enable_actuators_at' in player:
-            timing_ok = time_count >= player['enable_actuators_at']
-            penalty_ok = 'penalized' not in player or p.penalty == 0
-            if timing_ok and penalty_ok:
->>>>>>> 3a9b80f5
                 customData = player['robot'].getField('customData')
                 customData.setSFString('red_card')  # disable all devices of the robot
                 player['penalized'] = 'red_card'

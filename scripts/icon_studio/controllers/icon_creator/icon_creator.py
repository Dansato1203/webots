# Copyright 1996-2019 Cyberbotics Ltd.
#
# Licensed under the Apache License, Version 2.0 (the "License");
# you may not use this file except in compliance with the License.
# You may obtain a copy of the License at
#
#     http://www.apache.org/licenses/LICENSE-2.0
#
# Unless required by applicable law or agreed to in writing, software
# distributed under the License is distributed on an "AS IS" BASIS,
# WITHOUT WARRANTIES OR CONDITIONS OF ANY KIND, either express or implied.
# See the License for the specific language governing permissions and
# limitations under the License.

"""Setup the studio, and generate continuously icons in the target directory."""

import colorsys
import json
import math
import optparse
import fnmatch
import os
import shutil
import sys

from controller import Supervisor
from PIL import Image, ImageChops

# Considerations:
# - The shadow should appear on the objects right.
# - The robot and the shadow should appear entirely in the resulted screenshot.
# - If possible, physics should have run, the object should have a dynamic pose, and the robot "eyes" should look at the camera.

RED = 0
GREEN = 1
BLUE = 2
HUE = 0
LIGHTNESS = 1
SATURATION = 2

WHITE = [1, 1, 1]


def get_options():
    """Parse the controler arguments."""
    optParser = optparse.OptionParser()
    optParser.add_option("--disable-icon-copy", dest="disableIconCopy", action="store_true", default=False,
                         help="Disable the copy of the icons.")
    optParser.add_option("--json-file", dest="file", default="objects.json", help="Specify the JSON file to use.")
    optParser.add_option("--single-shot", dest="singleShot", action="store_true", default=False,
                         help="Take only a screenshot of the current world.")
    optParser.add_option("--appearance", dest="appearance", action="store_true", default=False,
                         help="Create the screenshot for all the appearances.")
    options, args = optParser.parse_args()
    return options


def take_original_screenshot(camera, directory):
    """Take a screenshot without alpha and crop."""
    image = camera.getImage()
    pilImage = Image.frombytes('RGBA', (camera.getWidth(), camera.getHeight()), image, 'raw', 'BGRA')
    pilImage.save(os.path.join(directory, 'original.png'))


def autocrop(im):
    """Autocrop an image based on its upperleft pixel."""
    # reference: https://stackoverflow.com/a/48605963/2210777
    bg = Image.new(im.mode, im.size, im.getpixel((0, 0)))
    diff = ImageChops.difference(im, bg)
    diff = ImageChops.add(diff, diff, 2.0)
    bbox = diff.getbbox()
    if bbox:
        return im.crop(bbox)


def take_screenshot(camera, category, directory, protoDirectory, protoName, options, background, colorThreshold,
                    shadowColor=None):
    """Take the screenshot."""
    # Convert Camera image to PIL image.
    image = camera.getImage()
    pilImage = Image.frombytes('RGBA', (camera.getWidth(), camera.getHeight()), image, 'raw', 'BGRA')
    pilImage = autocrop(pilImage)  # cropped at an early stage to save lot of CPU resources.
    pixels = pilImage.getdata()

    # Remove the background.
    background = [float(pixels[0][0]) / 255.0, float(pixels[0][1]) / 255.0, float(pixels[0][2]) / 255.0]
    newPixels = []
    hls_background_color = colorsys.rgb_to_hls(background[RED], background[GREEN], background[BLUE])
    for pixel in pixels:
        hls_pixel = colorsys.rgb_to_hls(float(pixel[RED]) / 255.0, float(pixel[GREEN]) / 255.0, float(pixel[BLUE]) / 255.0)
        if (abs(hls_pixel[HUE] - hls_background_color[HUE]) < colorThreshold and
                abs(hls_pixel[LIGHTNESS] - hls_background_color[LIGHTNESS]) < colorThreshold and
                abs(hls_pixel[SATURATION] - hls_background_color[SATURATION]) < colorThreshold):
            # Background
            newPixels.append((0, 0, 0, 0))
        elif (shadowColor is not None and
                shadowColor[RED] == pixel[RED] and
                shadowColor[GREEN] == pixel[GREEN] and
                shadowColor[BLUE] == pixel[BLUE]):
            # Shadows
            newPixels.append((125, 125, 125, 120))
        else:
            # Object
            newPixels.append(pixel)
    pilImage.putdata(newPixels)

    # Uncomment to show the result image:
    # pilImage.show()

    # Save model.png (cropped) and icon.png (scaled down)
    pilImage.save(os.path.join(directory, 'model.png'))

    pilImage.thumbnail((128, 128), Image.ANTIALIAS)
    iconImage = Image.new('RGBA', (128, 128))
    iconImage.paste(pilImage, (int((128 - pilImage.size[0]) / 2), int((128 - pilImage.size[1]) / 2),
                    int((128 - pilImage.size[0]) / 2) + pilImage.size[0], int((128 - pilImage.size[1]) / 2) + pilImage.size[1]))
    iconImage.save(os.path.join(directory, 'icon.png'))

    if not options.disableIconCopy:
        # copy icons in the appropriate directory
        iconsFolder = os.environ['WEBOTS_HOME'] + os.sep + protoDirectory + os.sep + 'icons'
        iconPath = iconsFolder + os.sep + protoName + '.png'
        if not os.path.exists(iconsFolder):
            os.makedirs(iconsFolder)
        if os.path.exists(iconPath):
            os.remove(iconPath)
        shutil.copy2(directory + os.sep + 'icon.png', iconPath)

        categoryFolder = os.path.basename(os.path.dirname(protoDirectory))
        # copy the models in the docs directory
        modelFolder = os.path.join(os.environ['WEBOTS_HOME'], 'docs', 'guide', 'images', category, categoryFolder, protoName)
        modelPath = os.path.join(modelFolder, 'model.png')
        if category == categoryFolder:
            modelFolder = os.path.join(os.environ['WEBOTS_HOME'], 'docs', 'guide', 'images', category)
            modelPath = os.path.join(modelFolder, protoName + '.png')
        elif category == 'robots':
            modelFolder = os.path.join(os.environ['WEBOTS_HOME'], 'docs', 'guide', 'images', category, categoryFolder)
            modelPath = os.path.join(modelFolder, protoName + '.png')
        if not os.path.exists(modelFolder):
            os.makedirs(modelFolder)
        if os.path.exists(modelPath):
            os.remove(modelPath)
        shutil.copy2(directory + os.sep + 'model.png', modelPath)


def process_object(supervisor, category, nodeString, background, colorThreshold):
    """Import object, take screenshot and remove it."""
    rootChildrenfield = controller.getRoot().getField('children')

    # Apply the background color.
    supervisor.getFromDef('FLOOR_MATERIAL').getField('diffuseColor').setSFColor(WHITE)

    # import the object
    count = rootChildrenfield.getCount()
    rootChildrenfield.importMFNodeFromString(-1, nodeString)
    supervisor.step(timeStep)
    if rootChildrenfield.getCount() != count + 1:
        sys.exit(protoName + ' was not imported sucessfully.')
    importedNode = rootChildrenfield.getMFNode(-1)
    supervisor.step(timeStep)

    importedNode.moveViewpoint()
    supervisor.simulationSetMode(Supervisor.SIMULATION_MODE_REAL_TIME)
    supervisor.step(60 * timeStep)

    # Set the camera at the right location.
    position = viewpointPosition.getSFVec3f()
    supervisorTranslation.setSFVec3f(position)
    supervisorRotation.setSFRotation(viewpointOrientation.getSFRotation())
    # compute distance to the object (assuming object is at the origin) to set a correct near value
    distance = math.sqrt(math.pow(position[0], 2) + math.pow(position[0], 2) + math.pow(position[0], 2))
    if distance < 1:
        cameraNear.setSFFloat(0.1)
    elif distance < 5:
        cameraNear.setSFFloat(0.2)
    elif distance < 10:
        cameraNear.setSFFloat(0.5)
    else:
        cameraNear.setSFFloat(1)
    supervisor.step(timeStep)

    take_original_screenshot(camera, objectDirectory)

    supervisor.getFromDef('FLOOR_MATERIAL').getField('diffuseColor').setSFColor(background)
    lightIntensityField = supervisor.getFromDef('LIGHT').getField('intensity')
    lightIntensity = lightIntensityField.getSFFloat()
    lightIntensityField.setSFFloat(0)
    supervisor.step(10 * timeStep)
    pixel = camera.getImageArray()[0][0]
    shadowColor = [pixel[0], pixel[1], pixel[2]]
    lightIntensityField.setSFFloat(lightIntensity)
    supervisor.step(10 * timeStep)
    take_screenshot(camera, category, objectDirectory, os.path.dirname(protoPath), protoName, options, background,
                    colorThreshold, shadowColor)

    # remove the object
    supervisor.step(timeStep)
    count = rootChildrenfield.getCount()
    importedNode.remove()
    supervisor.step(timeStep)
    if rootChildrenfield.getCount() != count - 1:
        sys.exit(protoName + ' was not removed sucessfully.')


# Initialize the Supervisor.
controller = Supervisor()
timeStep = int(controller.getBasicTimeStep())
camera = controller.getCamera('camera')
camera.enable(timeStep)
options = get_options()

if os.path.exists('.' + os.sep + 'images'):
    shutil.rmtree('.' + os.sep + 'images')

# Get required fields
rootChildrenfield = controller.getRoot().getField('children')
supervisorTranslation = controller.getFromDef('SUPERVISOR').getField('translation')
supervisorRotation = controller.getFromDef('SUPERVISOR').getField('rotation')
viewpointPosition = controller.getFromDef('VIEWPOINT').getField('position')
viewpointOrientation = controller.getFromDef('VIEWPOINT').getField('orientation')
cameraNear = controller.getFromDef('CAMERA').getField('near')

if options.singleShot:
    node = controller.getFromDef('OBJECTS')
    if node is None:
        sys.exit('No node "OBJECTS" found.')
    take_original_screenshot(camera, '.' + os.sep + 'images')
    take_screenshot(camera, 'objects', '.' + os.sep + 'images', os.path.dirname(controller.getWorldPath()), node.getTypeName(),
                    None)
elif options.appearance:
    with open('appearances.json') as json_data:
        data = json.load(json_data)
        appearanceFolder = os.path.join(os.environ['WEBOTS_HOME'], 'projects')
        appearanceFolder = os.path.join(appearanceFolder, 'appearances')
        appearanceFolder = os.path.join(appearanceFolder, 'protos')
        for rootPath, dirNames, fileNames in os.walk(appearanceFolder):
                for fileName in fnmatch.filter(fileNames, '*.proto'):
                    protoName = fileName.split('.')[0]
                    protoPath = rootPath + os.sep + protoName
                    protoPath = protoPath.replace(os.environ['WEBOTS_HOME'], '')
                    nodeString = 'Transform { translation 0 1 0 rotation 0 0 1 0.262 children [ '
                    nodeString += 'Shape { appearance %s { ' % protoName
                    if protoName in data:
                        parameters = data[protoName]
                        if 'fields' in parameters:
                            nodeString += parameters['fields']
                    else:
                        continue
                    nodeString += ' } '
<<<<<<< HEAD
                    nodeString += 'geometry Sphere { subdivision 5 } } ] }'
=======
                    nodeString += 'geometry Sphere { subdivision 5 } castShadows FALSE } ] }'
>>>>>>> e64eb250

                    objectDirectory = '.' + os.sep + 'images' + os.sep + 'appearances' + os.sep + protoName
                    if not os.path.exists(objectDirectory):
                        os.makedirs(objectDirectory)
                    else:
                        sys.exit('Multiple definition of ' + protoName)
                    process_object(controller, 'appearances', nodeString, background=[1, 1, 1], colorThreshold=0.01)
else:
    with open(options.file) as json_data:
        data = json.load(json_data)
        print('%d objects' % (len(data) - 1))
        itemCounter = 0
        for key, value in data.items():
            if key == 'default':
                continue

            itemCounter += 1
            protoName = os.path.basename(key).split('.')[0]

            if sys.version_info[0] < 3:
                protoName = protoName.encode('utf-8')

            protoPath = key
            print('%s [%d%%]' % (protoName, 100.0 * itemCounter / (len(data) - 1)))

            objectDirectory = '.' + os.sep + 'images' + os.sep + os.path.basename(os.path.dirname(os.path.dirname(key)))
            objectDirectory += os.sep + protoName
            if not os.path.exists(objectDirectory):
                os.makedirs(objectDirectory)
            else:
                sys.exit('Multiple definition of ' + protoName)

            if 'colorThreshold' in value:
                colorThreshold = value['colorThreshold']
            else:
                colorThreshold = data['default']['colorThreshold']
            if 'background' in value:
                background = value['background']
            else:
                background = data['default']['background']
            if 'fields' in value:
                fields = value['fields']
            else:
                fields = data['default']['fields']

            nodeString = protoName + '{ '
            if sys.version_info[0] < 3:
                nodeString += fields.encode('utf-8')
            else:
                nodeString += fields
            nodeString += ' }'
            if 'nodeString' in value:
                if sys.version_info[0] < 3:
                    nodeString = value['nodeString'].encode('utf-8')
                else:
                    nodeString = value['nodeString']
            process_object(controller, key.split('/')[1], nodeString, background=background, colorThreshold=colorThreshold)<|MERGE_RESOLUTION|>--- conflicted
+++ resolved
@@ -247,12 +247,7 @@
                     else:
                         continue
                     nodeString += ' } '
-<<<<<<< HEAD
-                    nodeString += 'geometry Sphere { subdivision 5 } } ] }'
-=======
                     nodeString += 'geometry Sphere { subdivision 5 } castShadows FALSE } ] }'
->>>>>>> e64eb250
-
                     objectDirectory = '.' + os.sep + 'images' + os.sep + 'appearances' + os.sep + protoName
                     if not os.path.exists(objectDirectory):
                         os.makedirs(objectDirectory)

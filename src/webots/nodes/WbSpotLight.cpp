--- conflicted
+++ resolved
@@ -51,10 +51,7 @@
   if (tokenizer == NULL) {
     mDirection->setValueNoSignal(0, 1, -1);
     mAttenuation->setValueNoSignal(0.0, 0.0, 1.0);
-<<<<<<< HEAD
-=======
     mBeamWidth->setValueNoSignal(0.7);
->>>>>>> c20a6f87
   }
 }
 

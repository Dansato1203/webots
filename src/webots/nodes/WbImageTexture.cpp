--- conflicted
+++ resolved
@@ -377,15 +377,6 @@
 }
 
 bool WbImageTexture::exportNodeHeader(WbVrmlWriter &writer) const {
-<<<<<<< HEAD
-  if (!isUseNode() || mRole.isEmpty())
-    return WbBaseNode::exportNodeHeader(writer);
-
-  writer << "<" << vrmlName() << " id=\'n" << QString::number(uniqueId()) << "\'";
-  if (isInvisibleNode())
-    writer << " render=\'false\'";
-  writer << " USE=\'" + useName() + "\' type=\'" << mRole << "\' ></" + vrmlName() + ">";
-=======
   if (!writer.isX3d() || !isUseNode() || mRole.isEmpty())
     return WbBaseNode::exportNodeHeader(writer);
 
@@ -393,7 +384,6 @@
   if (isInvisibleNode())
     writer << " render=\'false\'";
   writer << " USE=\'" + useName() + "\' type=\'" << mRole << "\' ></" + x3dName() + ">";
->>>>>>> 90eaaa6f
   return true;
 }
 

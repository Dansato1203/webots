--- conflicted
+++ resolved
@@ -173,23 +173,9 @@
 }
 
 void WbStreamingServer::destroy() {
-  // test that the animation recorder is instanciated.
-  // Otherwise, the instance() call can wrongly recreate an instance of the
-  // animation recorder in the cleanup routines.
-<<<<<<< HEAD
-  // if (WbAnimationRecorder::isInstantiated()) { // TODO fix test
   disconnect(WbSimulationState::instance(), &WbSimulationState::controllerReadRequestsCompleted, this,
              &WbStreamingServer::sendUpdatePackageToClients);
-  disconnect(WbLog::instance(), &WbLog::controllerLogEmitted, this, &WbStreamingServer::propagateControllerLogToClients);
   disconnect(WbLog::instance(), &WbLog::logEmitted, this, &WbStreamingServer::propagateWebotsLogToClients);
-  //}
-=======
-  if (WbAnimationRecorder::isInstantiated()) {
-    disconnect(WbSimulationState::instance(), &WbSimulationState::controllerReadRequestsCompleted, this,
-               &WbStreamingServer::sendUpdatePackageToClients);
-    disconnect(WbLog::instance(), &WbLog::logEmitted, this, &WbStreamingServer::propagateWebotsLogToClients);
-  }
->>>>>>> 3b0107ea
 
   if (mWebSocketServer)
     mWebSocketServer->close();
@@ -452,7 +438,6 @@
   }
 }
 
-<<<<<<< HEAD
 void WbStreamingServer::sendActivityPulse() const {
   if (!mMonitorActivity)
     return;
@@ -466,11 +451,7 @@
   }
 }
 
-void WbStreamingServer::propagateControllerLogToClients(WbLog::Level level, const QString &message, const QString &prefix,
-                                                        bool popup) {
-=======
 void WbStreamingServer::propagateControllerLogToClients(WbLog::Level level, const QString &message, bool popup) {
->>>>>>> 3b0107ea
   propagateLogToClients(level, message);
 }
 

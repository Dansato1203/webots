--- conflicted
+++ resolved
@@ -84,13 +84,9 @@
   char *window_filename;
   char *remote_control_filename;
   char *controller_name;
-<<<<<<< HEAD
-  char *arguments;
   char *urdf;
   bool need_urdf;
   char *urdf_prefix;
-=======
->>>>>>> 66b0c502
   char *custom_data;
   bool is_waiting_for_user_input_event;
   WbUserInputEvent user_input_event_type;
